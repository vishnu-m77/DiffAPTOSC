import os
import logging
import numpy as np
from matplotlib import pyplot as plt
from sklearn.metrics import f1_score, confusion_matrix, ConfusionMatrixDisplay
from sklearn.manifold import TSNE

def plot_confusion(expected, predicted, mode = True):
    labels = range(5)
    
    cm = confusion_matrix(expected, predicted)
    disp = ConfusionMatrixDisplay(confusion_matrix = cm, display_labels = labels)
    disp.plot()
    os.makedirs('plots', exist_ok=True)
    if mode:
        plt.title('Confusion Matrix for DCG')
        plt.savefig('plots/dcg_confusion'+'.png', format='PNG')
    else:
        plt.title('Confusion Matrix for Diffusion')
        plt.savefig('plots/diff_confusion'+'.png', format='PNG')
    plt.close()


<<<<<<< HEAD
def plot_loss(loss_arr, title, savedir, val_loss_array=None):
    plt.plot(loss_arr, label = "Train Loss")
    if val_loss_array!=None:
        plt.plot(val_loss_array, label = "Val Loss")
    plt.xlabel("Iteration")
    plt.ylabel("Loss")
    plt.title(title)
    plt.legend()
    plt.savefig(savedir+'.png', format='PNG')
=======
def plot_loss(loss_arr, title, mode = True):
    plt.plot(loss_arr)
    plt.xlabel('Epochs')
    plt.ylabel('Loss')
    plt.title(title)
    os.makedirs('plots', exist_ok=True)
    if mode:
        plt.savefig('plots/dcg_loss'+'.png', format='PNG')
    else:
        plt.savefig('plots/diffusion_loss'+'.png', format='PNG')
>>>>>>> ae788faa
    plt.close()


def accuracy_torch(tensor_one, tensor_two):
    """
    Takes in 2 tensors and computes accuracy
    """
    correct = 0
    if tensor_one.size(0) != tensor_two.size(0):
        raise KeyError("Tensor dimension mismatch")
    for idx in range(tensor_one.size(0)):
        if tensor_one[idx] == tensor_two[idx]:
            correct = correct + 1
    return correct/tensor_one.size(0)


def compute_f1_score(target, pred):
    target = target.detach().numpy()
    pred_np = pred.detach().numpy()
    F1 = f1_score(target, pred_np, average='macro')
    return F1


def t_sne(targets, y_t, t_num):
    y_t = np.array(y_t)
    # print(targets)
    y_t_values_flat = y_t.reshape((y_t.shape[0], -1))
    y_t_tsne = TSNE(
        n_components=2, perplexity=1.8).fit_transform(y_t_values_flat)
    # print(y_t_tsne)
    # Plot the t-SNE visualization with color-coded classes
    plt.scatter(y_t_tsne[:, 0], y_t_tsne[:, 1], c=targets,
                cmap='viridis', marker='o', edgecolors='w', s=100)
    plt.title('t-SNE Visualization of 5 Classes at t='+str(t_num))
    # plt.xlabel('t-SNE Dimension 1')
    # plt.ylabel('t-SNE Dimension 2')
    plt.colorbar(label='Class')
    plt.savefig('plots/t_sne_'+str(t_num)+'.png', format='PNG')
    # plt.legend()
    plt.close()
    return y_t_tsne

def call_metrics(params, targets, dcg_output, diffusion_output, y):
    
    t1, t2, t3 = params["t_sne"]["t1"], params["t_sne"]["t2"], params["t_sne"]["t3"]
    y_outs = y[0]
    y_outs_1 = y[1]
    y_outs_2 = y[2]
    y_outs_3 = y[3]
    dcg_accuracy = accuracy_torch(targets, dcg_output)
    diffusion_accuracy = accuracy_torch(targets, diffusion_output)
    dcg_diffusion_accuracy = accuracy_torch(dcg_output, diffusion_output)
    plot_confusion(targets, dcg_output)
    plot_confusion(targets, diffusion_output, 0)
    f1_score = compute_f1_score(targets, diffusion_output)
    tsne_0 = t_sne(targets, y_outs, t_num='0')
    tsne_1 = t_sne(targets, y_outs_1, t_num=t1)
    tsne_2 = t_sne(targets, y_outs_2, t_num=t2)
    tsne_3 = t_sne(targets, y_outs_3, t_num=t3)
    logging.info("DCG accuracy {}".format(dcg_accuracy))
    logging.info("Diffusion model accuracy {}".format(diffusion_accuracy))
    logging.info("Diffusion-DCG accuracy {}".format(dcg_diffusion_accuracy))
    logging.info("F1 Score {}".format(f1_score))
    
    # Creates a report file
    report_file = 'report.txt'
    if os.path.exists(report_file):
        os.remove(report_file)
    
    f = open(report_file, 'w')
    f.write("Accuracy:\n")
    f.write("DCG model accuracy: \t {}\n".format(dcg_accuracy))
    f.write("Diffusion model accuracy: \t {}\n".format(diffusion_accuracy))
    f.write("Diffusion-DCG accuracy: \t {}\n".format(dcg_diffusion_accuracy))
    f.write("F1 Score: \t {}\n".format(f1_score))
    f.write("T-SNE at time '0' {}".format(tsne_0))
    f.write("T-SNE at time '{}' {}".format(t1, tsne_1))
    f.write("T-SNE at time '{}' {}".format(t2, tsne_2))
    f.write("T-SNE at time '{}' {}".format(t3, tsne_3))
    f.close()

if __name__ == "__main__":
    """
    TSNE with class labels
    """
    # The y_t data
    y_t = np.array([[0, 2, 0, 0, 0],
                    [0, 1, 0, 0, 0],
                    [0, 0, 0, 0.5, 0],
                    [0, 0, 0, 0, 1.2],
                    [0, 0, 0, 0, -1],
                    [1, 0, 0, 0, 0],
                    [0, 0, 0, 0, 0],
                    [0, 0, 10, 0, 0],
                    [0, 20, 0, 0, 0]])

    # The corresponding labels for
    y_class = [0, 1, 2, 3, 4, 2, 2, 3, 3]
    if len(y_class) != len(y_t):
        raise KeyError("Size mismatch between data and labels")
    tsne = TSNE(n_components=2, perplexity=5, random_state=42)
    y_t_tsne = tsne.fit_transform(y_t)

    # Plot the t-SNE results
    plt.figure(figsize=(8, 6))
    legend_labels = ['Class 1', 'Class 2', 'Class 3', 'Class 4', 'Class 5']
    color = ['blue', 'red', 'orange', 'purple', 'green']
    # Scatter plot with class labels
    for i in range(len(y_class)):
        indices = y_class[i]
        plt.scatter(y_t_tsne[i, 0], y_t_tsne[i, 1],
                    label=legend_labels[indices], c=color[indices])

    handles, labels = plt.gca().get_legend_handles_labels()
    by_label = dict(zip(labels, handles))
    plt.legend(by_label.values(), by_label.keys())

    # Show the plot
    plt.title('t-SNE Visualization of Data with Class Labels')
    plt.show()<|MERGE_RESOLUTION|>--- conflicted
+++ resolved
@@ -21,28 +21,19 @@
     plt.close()
 
 
-<<<<<<< HEAD
-def plot_loss(loss_arr, title, savedir, val_loss_array=None):
+def plot_loss(loss_arr, title, val_loss_array=None, mode = True):
     plt.plot(loss_arr, label = "Train Loss")
     if val_loss_array!=None:
         plt.plot(val_loss_array, label = "Val Loss")
-    plt.xlabel("Iteration")
-    plt.ylabel("Loss")
+    plt.xlabel('Iterations')
+    plt.ylabel('Loss')
     plt.title(title)
     plt.legend()
-    plt.savefig(savedir+'.png', format='PNG')
-=======
-def plot_loss(loss_arr, title, mode = True):
-    plt.plot(loss_arr)
-    plt.xlabel('Epochs')
-    plt.ylabel('Loss')
-    plt.title(title)
     os.makedirs('plots', exist_ok=True)
     if mode:
         plt.savefig('plots/dcg_loss'+'.png', format='PNG')
     else:
         plt.savefig('plots/diffusion_loss'+'.png', format='PNG')
->>>>>>> ae788faa
     plt.close()
 
 
