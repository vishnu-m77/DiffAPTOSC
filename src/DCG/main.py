import torch
import logging
import json
import os
import sys
import time

import torch.nn as nn
import numpy as np
import src.DCG.utils as utils
import src.DCG.networks as net
from src.metrics import plot_loss

# if os.path.exists('src/DCG/dcg.log'):
#      os.remove('src/DCG/dcg.log')

# logging.basicparams(filename='src/DCG/dcg.log', filemode='a', format='%(name)s - %(levelname)s - %(message)s', level=logging.DEBUG)
# logging.getLogger().addHandler(logging.StreamHandler(sys.stdout))


class DCG(nn.Module):
    def __init__(self, params):
        super(DCG, self).__init__()

        logging.info("Initialize DCG")
        # save params
        self.params = params
        # construct networks
        # global network
        self.global_network = net.GlobalNetwork(self.params, self)
        self.global_network.add_layers()

        # aggregation function
        self.aggregation_function = net.TopTPercentAggregationFunction(
            self.params, self)

        # detection module
        self.retrieve_roi_crops = net.RetrieveROIModule(self.params, self)

        # detection network
        self.local_network = net.LocalNetwork(self.params, self)
        self.local_network.add_layers()

        # MIL module
        self.attention_module = net.AttentionModule(self.params, self)
        self.attention_module.add_layers()
        # fusion branch

    def forward(self, x_original):
        """
        :param x_original: N,H,W,C numpy matrix
        """
        # global network: x_small -> class activation map
        h_g, self.saliency_map = self.global_network.forward(x_original)

        # calculate y_global
        # note that y_global is not directly used in inference
        self.y_global = self.aggregation_function.forward(self.saliency_map)

        # a region proposal network

        small_x_locations = self.retrieve_roi_crops.forward(x_original, self.params["cam_size"], self.saliency_map)

        # convert crop locations that is on self.params["cam_size"] to x_original
        self.patch_locations = utils._convert_crop_position(small_x_locations, self.params["cam_size"], x_original)

        # patch retriever
        crops_variable = utils._retrieve_crop(x_original, self.patch_locations, self.params["crop_method"], self.params)
        self.patches = crops_variable.data.cpu().numpy()

        # detection network
        batch_size, num_crops, I, J = crops_variable.size()
        crops_variable = crops_variable.view(batch_size * num_crops, I, J).unsqueeze(1)
        h_crops = self.local_network.forward(crops_variable).view(batch_size, num_crops, -1)

        # MIL module
        # y_local is not directly used during inference
        z, self.patch_attns, self.y_local = self.attention_module.forward(h_crops)

        self.y_fusion = 0.5 * (self.y_global + self.y_local)
        return self.y_fusion, self.y_global, self.y_local

    def nonlinear_guidance_model_train_step(self, criterion, x_batch, y_batch, aux_optimizer):
        """
        One optimization step of the non-linear guidance model that predicts y_0_hat.
        """
        y_batch_pred, y_global, y_local = self(x_batch)
        # y_batch_pred = y_batch_pred.softmax(dim=1)
        # aux_cost = self.aux_cost_function(y_batch_pred, y_batch)+self.aux_cost_function(y_global, y_batch)+self.aux_cost_function(y_local, y_batch)
        aux_cost = criterion(y_batch_pred, y_batch)
        # update non-linear guidance model
        if aux_optimizer != None:
            aux_optimizer.zero_grad()
            aux_cost.backward()
            aux_optimizer.step()
        return aux_cost.item()

    def cast_label_to_one_hot_and_prototype(self, y_labels_batch, return_prototype=True):
        """
        y_labels_batch: a vector of length batch_size.
        """
        y_one_hot_batch = nn.functional.one_hot(
            y_labels_batch, num_classes=self.params["num_classes"]).float()
        if return_prototype:
            label_min, label_max = self.params["label_min_max"]
            y_logits_batch = torch.logit(nn.functional.normalize(
                torch.clip(y_one_hot_batch, min=label_min, max=label_max), p=1.0, dim=1))
            return y_one_hot_batch, y_logits_batch
        else:
            return y_one_hot_batch


def train_DCG(dcg, params, train_loader, val_loader):

    criterion = nn.CrossEntropyLoss()
    optimizer = torch.optim.SGD(dcg.parameters(), lr=0.1, weight_decay=1e-4, momentum=0.9)
    dcg.train()
    pretrain_start_time = time.time()
    val_iter = iter(val_loader)
    loss_batch, loss_val_array = [], []
    for epoch in range(params["num_epochs"]):
        # loss_batch = []
        for feature_label_set in train_loader:
            # train loss
            dcg.train()
            x_batch, y_labels_batch = feature_label_set
            y_one_hot_batch, _ = dcg.cast_label_to_one_hot_and_prototype(y_labels_batch)
            aux_loss = dcg.nonlinear_guidance_model_train_step(criterion, x_batch, y_one_hot_batch, optimizer)
            loss_batch.append(aux_loss)
            # eval loss
            dcg.eval()
            # load images and labels from validation dataset
            try:
                x_val, y_labels_val = next(val_iter)
            except StopIteration:
                val_iter = iter(val_loader)
                x_val, y_labels_val = next(val_iter)
            y_labels_val_one_hot, _ = dcg.cast_label_to_one_hot_and_prototype(y_labels_val)
            aux_loss_val = dcg.nonlinear_guidance_model_train_step(criterion, x_val, y_labels_val_one_hot, aux_optimizer=None)
            loss_val_array.append(aux_loss_val)

        logging.info(
            f"epoch: {epoch+1}, DCG pre-training loss: {aux_loss} \t validation loss: {aux_loss_val}"
        )
<<<<<<< HEAD
    plot_loss(loss_arr=loss_batch, val_loss_array=loss_val_array, title="Loss function for DCG Train",
              savedir='plots/dcg_loss')
=======
    plot_loss(loss_arr=loss_epoch, title="Loss function for DCG Train")
>>>>>>> ae788faa
    pretrain_end_time = time.time()
    logging.info("\nPre-training of DCG took {:.4f} minutes.\n".format(
        (pretrain_end_time - pretrain_start_time) / 60))
    # save auxiliary model after pre-training
    aux_states = [
        dcg.state_dict(),
        optimizer.state_dict(),
    ]
    torch.save(aux_states, "saved_dcg.pth")

def load_DCG(params):
    model = DCG(params)
    optimizer = torch.optim.SGD(
        model.parameters(), lr=0.1, weight_decay=1e-4, momentum=0.9)
    folder = os.getcwd()
    print(folder)
    # Load the saved model state dictionary from the .pth file
    # checkpoint_path = os.path.join(folder, "saved_dcg.pth")
    checkpoint_path = "saved_dcg.pth"
    checkpoint = torch.load(checkpoint_path)
    # Load the state dictionary into the model
    model.load_state_dict(checkpoint[0])
    optimizer.load_state_dict(checkpoint[1])

    # Ensure the model is in evaluation mode
    model.eval()
    return model, optimizer


if __name__ == '__main__':
    if os.path.exists('dcg.log'):
        os.remove('dcg.log')

    logging.basicparams(filename='dcg.log', filemode='a',
                        format='%(name)s - %(levelname)s - %(message)s', level=logging.DEBUG)
    logging.getLogger().addHandler(logging.StreamHandler(sys.stdout))
    # logging.warning('This will get logged to a file')

    # Hyperparameters from json file
    with open("../../param/params.json") as paramfile:
        param = json.load(paramfile)
    # params = param["dcg"]

    # dcg = DCG(params)<|MERGE_RESOLUTION|>--- conflicted
+++ resolved
@@ -142,12 +142,7 @@
         logging.info(
             f"epoch: {epoch+1}, DCG pre-training loss: {aux_loss} \t validation loss: {aux_loss_val}"
         )
-<<<<<<< HEAD
-    plot_loss(loss_arr=loss_batch, val_loss_array=loss_val_array, title="Loss function for DCG Train",
-              savedir='plots/dcg_loss')
-=======
-    plot_loss(loss_arr=loss_epoch, title="Loss function for DCG Train")
->>>>>>> ae788faa
+    plot_loss(loss_arr=loss_batch, title="Loss function for DCG Train", val_loss_array=loss_val_array)
     pretrain_end_time = time.time()
     logging.info("\nPre-training of DCG took {:.4f} minutes.\n".format(
         (pretrain_end_time - pretrain_start_time) / 60))
