--- conflicted
+++ resolved
@@ -51,14 +51,12 @@
 
 `diffusion.py`: Contains code for forward and reverse diffusion.
 
-<<<<<<< HEAD
-Weights are calculated currently using total images. There are [1805, 370, 999, 193, 295] images for classes [0, 1 , 2, 3, 4] respectively. Thus the weight is currently static and set to `[1/1805, 1/370, 1/999, 1/193, 1/295]`. It can be made dynamic by finding the total number of images for each batch and then setting weights based on number of images of each class in the batch. This is an extension of the project.
-=======
 A class for `weighted_loss` has been implemented which takes `weight` as a parameter that is passed from the diffusion parameters `params["diffusion"]["weight"]`. There are three types of loss: 
 - Unweighted MMD loss (`weight=None`)
 - Weighted MMD loss with the inverse of number of images in each class (`weight=n`)
 - Weighted MMD loss with the square root of the inverse of number of images in each class (`weight=sqrt`)
->>>>>>> e470627b
+
+Weights are calculated currently using total images. There are [1805, 370, 999, 193, 295] images for classes [0, 1, 2, 3, 4] respectively. Thus the weight is currently static and set to `[1/1805, 1/370, 1/999, 1/193, 1/295]`. It can be made dynamic by finding the total number of images for each batch and then setting weights based on number of images of each class in the batch. This is an extension of the project.
 
 ## UNet Model
 
@@ -72,11 +70,8 @@
 
 Plots are generated in the `plots/` directory. `dcg_loss.png` is generated during the training of the DCG, and `diffusion_loss.png` is generated during the training of the diffusion model. Confusion matrices for DCG and diffusion are saved as `dcg_confusion.png` and `diff_confusion.png`, respectively. `t-SNE` plots are generated for different timesteps `t1, t2, t3` in the diffusion parameters `params["diffusion"]["t-sne"]` during the inference step.
 
-<<<<<<< HEAD
-The plot functions have a parameter `mode` which has a default value of 1. `mode=1` implies `DCG` and `mode=0` implies `diffusion`, such that the corresponding plots for each model are generated.
-=======
+
 The plot functions have a parameter `mode` which can take a value of either `dcg` or `diffusion`, such that the corresponding plots for each model are generated. The default value is `mode=dcg`. If the value of `mode` is not `dcg` or `diffusion`, an error will be raised and the plots will not be generated.
->>>>>>> e470627b
 
 ## Report
 
