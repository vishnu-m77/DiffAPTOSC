--- conflicted
+++ resolved
@@ -107,11 +107,6 @@
         dcg = dcg_module.DCG(dcg_params)
         # Trains DCG and saves the model
         dcg_module.train_DCG(dcg, dcg_params, train_loader)
-<<<<<<< HEAD
-
-=======
-    
->>>>>>> 3ceeab51
     # Loads the saved DCG model and sets to eval mode
     logging.info(
         "Loading trained DCG checkpoint from {}".format(dcg_chkpt_path))
@@ -126,12 +121,8 @@
     # logging.info("Noised Variable is {}".format(noised_var))
 
     #################### Reverse diffusion code begins #############################
-<<<<<<< HEAD
-    model = unet_model.ConditionalModel(
-        config=unet_params, guidance=False)
-=======
+    
     model = unet_model.ConditionalModel(config=param, guidance=diffusion_params["include_guidance"]).to(device)
->>>>>>> 3ceeab51
     diff_chkpt_path = 'saved_diff.pth'
     # Checks if a saved diffusion checkpoint exists. If not, trains the diffusion model.
     if not os.path.exists(diff_chkpt_path):
