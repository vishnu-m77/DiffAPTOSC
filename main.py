--- conflicted
+++ resolved
@@ -75,7 +75,7 @@
     dcg_params = param["dcg"]
     # Trains DCG and saves the model
     dcg = dcg_module.DCG(dcg_params)
-<<<<<<< HEAD
+
     dcg_module.train_DCG(dcg, param, train_loader, test_loader)
     
     y_fusions = []
@@ -85,6 +85,7 @@
     # Loads the saved DCG model and sets to eval mode
     dcg, optimizer = dcg_module.load_DCG(dcg_params)
     for ind, (image, target) in enumerate(train_loader):
+        ## Sehmi - For loop NOT NEEDED
         # x = torch.flatten(x, 1)
         # print(image)
         y_fusion, y_global, y_local = dcg.forward(image)
@@ -93,23 +94,6 @@
         y_globals.append(y_global)
         logging.info(y_global)
     
-=======
-    dcg_train = False
-    if dcg_train == True:
-        dcg_module.train_DCG(dcg, param, train_loader, test_loader)
-    y_fusions = []
-    y_globals = []
-    y_locals = []
-    # for ind, (image, target) in enumerate(train_loader):
-    #     # x = torch.flatten(x, 1)
-    #     # print(image)
-    #     y_fusion, y_global, y_local = dcg.forward(image)
-    #     y_fusions.append(y_fusion)
-    #     y_locals.append(y_local)
-    #     y_globals.append(y_global)
-    # logging.info(y_global)
-
->>>>>>> 3d06e8b7
     logging.info("DCG completed")
 
     diffusion_config = param['diffusion']
